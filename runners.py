--- conflicted
+++ resolved
@@ -38,6 +38,7 @@
         machine,
         output_directory,
         command_template,
+        omit_json_output_path=False,
     ):
         # append experiment_data_dir with current date
         data_suffix = date.today().strftime("%y_%m_%d")
@@ -55,6 +56,7 @@
         if not command_template:
             command_template = self.default_command_template()
         self.command_template = command_template
+        self.omit_json_output_path = omit_json_output_path
         self.tasks_per_node = None
 
     def make_cmd_for_config(
@@ -71,7 +73,8 @@
             self.output_directory / f"{config_job_name}_timer.json"
         )
         config = config.copy()
-        config["json_output_path"] = str(json_output_prefix_path)
+        if not self.omit_json_output_path:
+            config["json_output_path"] = str(json_output_prefix_path)
         cmd = expcore.command(
             suite.executable,
             ".",
@@ -102,9 +105,10 @@
         suite_name,
         experiment_data_directory,
         output_directory,
-        command_template
-    ):
-        BaseRunner.__init__(self, suite_name, experiment_data_directory, "shared", output_directory, command_template)
+        command_template,
+        omit_json_output_path
+    ):
+        BaseRunner.__init__(self, suite_name, experiment_data_directory, "shared", output_directory, command_template, omit_json_output_path)
         self.failed = 0
         self.total_jobs = 0
 
@@ -190,7 +194,8 @@
             experiment_data_directory,
             machine,
             output_directory,
-            command_template
+            command_template,
+            omit_json_output_path
         )
         self.job_output_directory = (
             Path(job_output_directory)
@@ -202,45 +207,10 @@
         self.module_config = module_config
         self.time_limit = time_limit
         self.use_test_partition = use_test_partition
-<<<<<<< HEAD
-        self.omit_json_output_path = omit_json_output_path
-        self.command_template = None
-        self.sbatch_template = None
-        self.tasks_per_node = None
-
-    def make_cmd_for_config(
-        self,
-        suite: ExperimentSuite,
-        input,
-        config_job_name,
-        config_index,
-        mpi_ranks,
-        threads_per_rank,
-        config,
-    ):
-        json_output_prefix_path = (
-            self.output_directory / f"{config_job_name}_timer.json"
-        )
-        config = config.copy()
-        if not self.omit_json_output_path:
-            config["json_output_path"] = str(json_output_prefix_path)
-        cmd = expcore.command(
-            suite.executable,
-            ".",
-            input,
-            mpi_ranks,
-            threads_per_rank,
-            escape=True,
-            **config,
-        )
-        return cmd
-
-=======
         if not sbatch_template:
             sbatch_template = self.default_sbatch_template()
         self.sbatch_template = sbatch_template
         
->>>>>>> 2c7c6472
     def execute(self, experiment_suite: ExperimentSuite):
         project = os.environ.get("PROJECT", "PROJECT_NOT_SET")
         with open(self.output_directory / "config.json", "w") as file:
@@ -379,20 +349,6 @@
             omit_json_output_path,
         )
         self.tasks_per_node = tasks_per_node if tasks_per_node is not None else 48
-<<<<<<< HEAD
-        script_path = Path(os.path.dirname(__file__))
-        self.sbatch_template = (
-            sbatch_template
-            if sbatch_template is not None
-            else script_path / "sbatch-templates/supermuc.txt"
-        )
-        self.command_template = (
-            command_template
-            if command_template is not None
-            else script_path / "command-templates/supermuc-OpenMPI.txt"
-        )
-=======
->>>>>>> 2c7c6472
 
     def get_queue(self, cores, tasks_per_node, use_test_partition):
         nodes = self.required_nodes(cores, tasks_per_node)
@@ -511,7 +467,8 @@
             suite.name,
             args.experiment_data_dir,
             args.output_dir,
-            args.command_template
+            args.command_template,
+            args.omit_json_output_path,
         )
         return runner
 

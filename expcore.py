# MIT License
#
# Copyright (c) 2020-2023 Tim Niklas Uhl
#
# Permission is hereby granted, free of charge, to any person obtaining a copy
# of this software and associated documentation files (the "Software"), to deal
# in the Software without restriction, including without limitation the rights
# to use, copy, modify, merge, publish, distribute, sublicense, and/or sell
# copies of the Software, and to permit persons to whom the Software is
# furnished to do so, subject to the following conditions:
#
# The above copyright notice and this permission notice shall be included in all
# copies or substantial portions of the Software.
#
# THE SOFTWARE IS PROVIDED "AS IS", WITHOUT WARRANTY OF ANY KIND, EXPRESS OR
# IMPLIED, INCLUDING BUT NOT LIMITED TO THE WARRANTIES OF MERCHANTABILITY,
# FITNESS FOR A PARTICULAR PURPOSE AND NONINFRINGEMENT. IN NO EVENT SHALL THE
# AUTHORS OR COPYRIGHT HOLDERS BE LIABLE FOR ANY CLAIM, DAMAGES OR OTHER
# LIABILITY, WHETHER IN AN ACTION OF CONTRACT, TORT OR OTHERWISE, ARISING FROM,
# OUT OF OR IN CONNECTION WITH THE SOFTWARE OR THE USE OR OTHER DEALINGS IN THE
# SOFTWARE.

from genericpath import isfile
import subprocess
import logging
import os, re
from pathlib import Path
import yaml
import sys
import math
import slugify
import copy


class InputGraph:
    def __init__(self, name):
        self._name = name

    def args(self, mpi_rank, threads_per_rank, escape):
        raise NotImplementedError()

    @property
    def name(self):
        return self._name

    @property
    def short_name(self):
        return self.name


class FileInputGraph(InputGraph):
    def __init__(self, name, path, format="metis"):
        self._name = slugify.slugify(name)
        self.path = path
        self.format = format
        self.partitions = {}
        self.partitioned = False

    def args(self, mpi_ranks, threads_per_rank, escape):
        # file_args = [str(self.path), "--input-format", self.format]
        file_args = ["--graphtype", "BRAIN", "--infile_dir", str(self.path)]
        if self.partitioned and mpi_ranks > 1:
            partition_file = self.partitions.get(mpi_ranks, None)
            if not partition_file:
                logging.error(
                    f"Could not load partitioning for p={mpi_ranks} for input {self.name}"
                )
                sys.exit(1)
            file_args += ["--partitioning", partition_file]
        return file_args

    def add_partitions(self, partitions):
        self.partitions.update(partitions)

    @property
    def name(self):
        if self.partitioned:
            return self._name + "_partitioned"
        else:
            return self._name

    @name.setter
    def name(self, value):
        self._name = value

    def exists(self):
        if self.format == "metis":
            return self.path.exists()
        elif self.format == "binary":
            root = self.path.parent
            first_out = root / (self.path.stem + ".first_out")
            head = root / (self.path.stem + ".head")
            return first_out.exists() and head.exists()
        elif self.format == "brain_format":
            return True

    def __repr__(self):
        return f"FileInputGraph({self.name, self.path, self.format, self.partitioned, self.partitions})"


def stringify_params(params):
    param_strings = []
    for key, value in params.items():
        if isinstance(value, bool):
            param_strings.append(key)
        else:
            param_strings.append(f"{key}={value}")
    return param_strings


class KaGenGraph(InputGraph):

    def __init__(self, **kwargs):
        kwargs = kwargs.copy()
        try:
            self.type = kwargs.get("type")
        except KeyError:
            raise ValueError("KaGen graph requires a type")
        try:
            self.n = kwargs.get("n", 1 << int(kwargs["N"]))
        except (TypeError, KeyError):
            self.n = None
        try:
            self.m = kwargs.get("m", 1 << int(kwargs["M"]))
        except (TypeError, KeyError):
            self.m = None
        self.edgeweights_generator = kwargs.get("edgeweights_generator")
        self.edgeweights_range_begin = kwargs.get("edgeweights_range_begin")
        self.edgeweights_range_end = kwargs.get("edgeweights_range_end")
        kwargs.pop("n", None)
        kwargs.pop("N", None)
        kwargs.pop("m", None)
        kwargs.pop("M", None)
        self.scale_weak = kwargs.get("scale_weak", False)
        kwargs.pop("scale_weak", False)
        self.params = kwargs

    def get_n(self, p):
        if self.scale_weak:
            return self.n * p
        else:
            return self.n

    def get_m(self, p):
        if self.scale_weak:
            return self.m * p
        else:
            return self.m

    def preprocess_file_based_graphs_params(self, mpi_ranks):
        params = self.params.copy()
        if params.get("type") not in ["partitioned_file", "partitioned-file"]:
            return params
        try:
            filename = params.get("filename")
        except KeyError:
            raise ValueError(
                "A partitioned file input graph requires a filename paramerter."
            )
        path, graph_format = filename.rsplit(".", 1)
        extended_filename = f"{path}_{mpi_ranks}.{graph_format}"
        params["type"] = (
            "file"  # to date KaGen does not possess a special type for pre-partitioned graphs
        )
        params["filename"] = extended_filename
        params["distribution"] = "explicit"
        params["explicit-distribution"] = extended_filename + ".partitions"
        return params

    def args(self, mpi_ranks, threads_per_rank, escape):
        p = mpi_ranks * threads_per_rank
        params = self.preprocess_file_based_graphs_params(mpi_ranks)
        params = stringify_params(params)
        if self.n:
            params.append(f"n={self.get_n(p)}")
        if self.m:
            params.append(f"m={self.get_m(p)}")
        if self.edgeweights_generator:
            params.append(f"edgeweights_generator={self.edgeweights_generator}")
        if self.edgeweights_range_begin:
            params.append(f"edgeweights_range_begin={self.edgeweights_range_begin}")
        if self.edgeweights_range_end:
            params.append(f"edgeweights_range_end={self.edgeweights_range_end}")
        kagen_option_string = ";".join(params)
        if escape:
            kagen_option_string = '"{}"'.format(kagen_option_string)
        return ["--kagen_option_string", kagen_option_string]

    @property
    def name(self):
        params = []
        if self.n:
            params.append(f"n={int(math.log2(self.n))}")
        if self.m:
            params.append(f"m={int(math.log2(self.m))}")
        params += stringify_params(self.params)
        if self.scale_weak:
            params.append("weak")
        name = f"KaGen_{'_'.join(params)}"
        return slugify.slugify(name)

    @property
    def short_name(self):
        name = f"{self.params['type']}"
        if self.n:
            name += f"_n={int(math.log2(self.n))}"
        return slugify.slugify(name)


class DummyInstance(InputGraph):
    def __init__(self, **kwargs):
        self.name_ = kwargs["name"]
        self.params = kwargs.copy()
        self.params.pop("name", None)
        self.parse_scale_weak_params(self.params)
        self.params.pop("scale_weak", None)

    def parse_scale_weak_params(self, kwargs):
        scale_weak_params = kwargs.get("scale_weak")
        if scale_weak_params is None:
            self.scale_weak_params = []
        else:
            if not isinstance(scale_weak_params, list):
                scale_weak = [scale_weak_params]
            self.scale_weak_params = scale_weak_params

    def get_scaled_value(self, parameter, value, p):
        if self.do_scale_parameter(parameter):
            if not isinstance(value, int):
                raise ValueError(
                    f"Weak scaling parameter '{parameter}' has a non-integer value of '{value}'."
                )
            return int(value) * p
        else:
            return int(value)

    def do_scale_parameter(self, parameter):
        return parameter in self.scale_weak_params

    def args(self, mpi_ranks, threads_per_rank, escape):
        p = mpi_ranks * threads_per_rank
        params = []
        for key, value in self.params.items():
<<<<<<< HEAD
            if key != "nokey":
                params.append(f"--{key}")
            if not isinstance(value, bool):
                params.append(f"\"{value}\"")
=======
            if self.do_scale_parameter(key):
                params.append(f"--{key} {self.get_scaled_value(key, value, p)}")
            else:
                params.append(f"--{key}")
                if not isinstance(value, bool):
                    params.append(f"{value}")
>>>>>>> 0a08929a
        return params

    @property
    def name(self):
        param_strings = []
        for key, value in self.params.items():
            if isinstance(value, bool):
                param_strings.append(key)
            else:
                param_strings.append(f"{key}={value}")
        name = self.name_ + "_" + "_".join(param_strings)
        return slugify.slugify(name)


class ExperimentSuite:
    def __init__(
        self,
        name: str,
        executable: None,
        output_path_option_name,
        cores=[],
        threads_per_rank=[1],
        inputs=[],
        configs=[],
        tasks_per_node=None,
        time_limit=None,
        seeds = [0],
        input_time_limit={},
    ):
        self.name = name
        self.executable = executable
        self.output_path_option_name = output_path_option_name
        self.cores = cores
        self.threads_per_rank = threads_per_rank
        self.inputs = inputs
        self.configs = configs
        self.tasks_per_node = tasks_per_node
        self.time_limit = time_limit
        self.seeds = seeds
        self.input_time_limit = input_time_limit

    def set_input_time_limit(self, input_name, time_limit):
        self.input_time_limit[input_name] = time_limit

    def get_input_time_limit(self, input_name):
        return self.input_time_limit.get(input_name, self.time_limit)

    def load_inputs(self, input_dict, partitions):
        inputs_new = []
        for graph in self.inputs:
            if isinstance(graph, str):
                graph = {"name": graph, "partitioned": False}
            elif isinstance(graph, tuple):
                graph_name, partitioned = graph
                graph = {"name": graph_name, "partitioned": partitioned}
            else:
                inputs_new.append(graph)
                continue
            input = copy.copy(input_dict.get(graph["name"]))
            if not input:
                logging.warn(f"Could not load input for {graph_name}")
                continue
            if graph["partitioned"]:
                input.add_partitions(partitions.get(graph["name"], {}))
                input.partitioned = graph["partitioned"]
            # print(input)
            inputs_new.append(input)

        self.inputs = inputs_new
        # print(self.inputs)

    def __repr__(self):
        return f"ExperimentSuite({self.name}, {self.cores}, {self.inputs}, {self.configs}, {self.time_limit}, {self.input_time_limit})"


def load_suite_from_yaml(path):
    with open(path, "r") as file:
        data = yaml.safe_load(file)
    configs = []
    if "config" not in data:
        configs = [dict()]
    elif type(data["config"]) == list:
        for config in data["config"]:
            configs = configs + explode(config)
    else:
        configs = explode(data["config"])
    inputs = []
    time_limits = {}
    for graph in data["graphs"]:
        if type(graph) == str:
            inputs.append(graph)
        else:
            if "generator" in graph:
                generator = graph.pop("generator")
                if generator == "kagen":
                    inputs.extend([KaGenGraph(**graph_variant) for graph_variant in explode(graph)])
                elif generator == "dummy":
                    inputs.append(DummyInstance(**graph))
                else:
                    raise ValueError(
                        f"'{generator}' is an unsupported argument for a graph generator. Use ['kagen', 'dummy'] instead."
                    )
            else:
                raise ValueError(f"No generator defined for graph: {graph}.")
            time_limit = graph.get("time_limit")
            if time_limit:
                time_limits[graph["name"]] = time_limit
    if "executable" in data:
        executable = data["executable"]
    else:
        executable = None
    if "output_path_option_name" in data:
        output_path_option_name = data["output_path_option_name"]
    else:
        output_path_option_name = "json_output_path"
    return ExperimentSuite(
        data["name"],
        executable,
        output_path_option_name,
        data["ncores"],
        data.get("threads_per_rank", [1]),
        inputs,
        configs,
        tasks_per_node=data.get("tasks_per_node"),
        time_limit=data.get("time_limit"),
        seeds=data.get("seeds", [0]),
        input_time_limit=time_limits,
    )


def explode(config):
    configs = []
    for flag, value in config.items():
        if type(value) == list:
            for arg in value:
                exploded = config.copy()
                exploded[flag] = arg
                exp = explode(exploded)
                configs = configs + exp
            break
    if not configs:
        return [config]
    return configs


def params_to_flags(params):
    flags = []
    for flag, value in params.items():
        dash = "-"
        if len(flag) > 1:
            dash += "-"
        if isinstance(value, bool):
            if value:
                flags.append(dash + flag)
        else:
            flags.append(dash + flag)
            flags.append(str(value))
    return flags


def command(
    binary_name, binary_path, input, mpi_ranks, threads_per_rank, escape, **kwargs
):
    script_path = os.path.dirname(__file__)
    build_dir = Path(
        os.environ.get("BUILD_DIR", os.path.join(script_path, "../build/"))
    )
    app = build_dir / binary_path / binary_name
    command = [str(app)]
    if input:
        if isinstance(input, InputGraph):
            command = command + input.args(mpi_ranks, threads_per_rank, escape)
        else:
            command.append(str(input))
    flags = []
    flags = flags + params_to_flags(kwargs)
    command = command + flags
    return command<|MERGE_RESOLUTION|>--- conflicted
+++ resolved
@@ -241,19 +241,15 @@
         p = mpi_ranks * threads_per_rank
         params = []
         for key, value in self.params.items():
-<<<<<<< HEAD
-            if key != "nokey":
-                params.append(f"--{key}")
-            if not isinstance(value, bool):
+
+            if key == "nokey" and not isinstance(value, bool):
                 params.append(f"\"{value}\"")
-=======
-            if self.do_scale_parameter(key):
+            elif self.do_scale_parameter(key):
                 params.append(f"--{key} {self.get_scaled_value(key, value, p)}")
             else:
                 params.append(f"--{key}")
                 if not isinstance(value, bool):
-                    params.append(f"{value}")
->>>>>>> 0a08929a
+                    params.append(f"\"{value}\"")
         return params
 
     @property
